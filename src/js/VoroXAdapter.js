--- conflicted
+++ resolved
@@ -1,12 +1,6 @@
-<<<<<<< HEAD
-import { buildFoam } from './vorox2/foam.js';
-import { gradient, integratePoints, createVerletSystem } from './vorox2/dynamics.js';
-import { buildVoronoiEdgeGraph } from './vorox2/edgeGraph.js';
-=======
 import { buildFoam, buildFoamHash } from './vorox2/foam.js';
 import { ensureCaches, clearCache } from './vorox2/dual.js';
-import { gradient, integratePoints } from './vorox2/dynamics.js';
->>>>>>> 4ee205b7
+import { gradient, integratePoints, createVerletSystem } from './vorox2/dynamics.js';
 
 export async function createVoroX({ Module, points, periodic=true, centering='circumcenter' }) {
   if (!Module || typeof Module.compute_delaunay !== 'function') {
@@ -210,12 +204,7 @@
     getFlow: () => flow,
     setFlow: (f) => { flow = f; },
     getPoints: () => pointsArray,
-<<<<<<< HEAD
-    setPeriodic: (p)=>{ periodic = !!p; tetrahedra = triangulate(); foam = buildFoam({ pointsArray, tetrahedra, isPeriodic: periodic, centering }); },
-    getLastStepStats: () => lastStats,
-=======
     setPeriodic: (p)=>{ periodic = !!p; tetrahedra = triangulate(); foam = buildFoam({ pointsArray, tetrahedra, isPeriodic: periodic, centering }); foamHash = buildFoamHash(foam); },
->>>>>>> 4ee205b7
   };
 }
 
